--- conflicted
+++ resolved
@@ -32,7 +32,6 @@
   // public methods
   //
 
-<<<<<<< HEAD
   public async runTestsOnPath(path: string) {
     
     const command = this.buildJestCommand(path);
@@ -44,9 +43,6 @@
   }
 
   public async runCurrentTest(currentTestName?: string, options?: string[]) {
-=======
-  public async runCurrentTest(currentTestName?: string, options?: string[]): Promise<void> {
->>>>>>> 64293b35
     const editor = vscode.window.activeTextEditor;
     if (!editor) {
       return;
@@ -97,7 +93,6 @@
     }
   }
 
-<<<<<<< HEAD
   public async debugTestsOnPath(path: string) {
     const debugConfig = this.getDebugConfig(path);
 
@@ -108,9 +103,6 @@
   }
 
   public async debugCurrentTest(currentTestName?: string) {
-=======
-  public async debugCurrentTest(currentTestName?: string): Promise<void> {
->>>>>>> 64293b35
     const editor = vscode.window.activeTextEditor;
     if (!editor) {
       return;
