--- conflicted
+++ resolved
@@ -1,192 +1,4 @@
 {
-<<<<<<< HEAD
-	"name": "vscode-jest-runner",
-	"displayName": "Jest Runner",
-	"description": "Simple way to run or debug a single (or multiple) tests from context-menu",
-	"version": "0.4.34",
-	"publisher": "firsttris",
-	"author": "Tristan Teufel",
-	"repository": {
-		"type": "git",
-		"url": "https://github.com/firsttris/vscode-jest-runner.git"
-	},
-	"license": "MIT",
-	"icon": "public/icon.png",
-	"engines": {
-		"vscode": "^1.55.0"
-	},
-	"categories": [
-		"Other"
-	],
-	"activationEvents": [
-		"*"
-	],
-	"main": "./dist/extension",
-	"contributes": {
-		"configuration": [
-			{
-				"title": "Jest-Runner Config",
-				"properties": {
-					"jestrunner.configPath": {
-						"type": "string",
-						"default": "",
-						"description": "Jest config path (relative to ${workFolder} e.g. jest-config.json)",
-						"scope": "window"
-					},
-					"jestrunner.jestPath": {
-						"type": "string",
-						"default": "",
-						"description": "Absolute path to jest bin file (e.g. /usr/lib/node_modules/jest/bin/jest.js)",
-						"scope": "window"
-					},
-					"jestrunner.projectPath": {
-						"type": "string",
-						"default": "",
-						"description": "Absolute path to project directory (e.g. /home/me/project/sub-folder)",
-						"scope": "window"
-					},
-					"jestrunner.debugOptions": {
-						"type": "object",
-						"default": {},
-						"description": "Add or overwrite vscode debug configurations (only in debug mode) (e.g. { \"args\": [\"--no-cache\"] })",
-						"scope": "window"
-					},
-					"jestrunner.runOptions": {
-						"type": "array",
-						"default": [],
-						"items": {
-							"type": "string",
-							"description": "CLI Option e.g. --coverage"
-						},
-						"description": "Add CLI Options to the Jest Command e.g. https://jestjs.io/docs/en/cli",
-						"scope": "window"
-					},
-					"jestrunner.jestCommand": {
-						"type": "string",
-						"default": "",
-						"description": "Define an alternative Jest command (e.g. for Create React App and similar abstractions)",
-						"scope": "window"
-					},
-					"jestrunner.disableCodeLens": {
-						"type": "boolean",
-						"default": false,
-						"description": "Disable CodeLens feature",
-						"scope": "window"
-					},
-					"jestrunner.codeLensSelector": {
-						"type": "string",
-						"default": "**/*.{test,spec}.{js,jsx,ts,tsx}",
-						"description": "CodeLens will be shown on files matching this pattern"
-					},
-					"jestrunner.enableYarnPnpSupport": {
-						"type": "boolean",
-						"default": false,
-						"description": "Enable if you are using Yarn 2 with Plug'n'Play",
-						"scope": "window"
-					},
-					"jestrunner.detectYarnPnpJestBin": {
-						"type": "boolean",
-						"default": false,
-						"description": "Auto-detect path on Linux/Unix systems to Jest bin (Yarn 2 Pnp)",
-						"scope": "window"
-					},
-					"jestrunner.changeDirectoryToWorkspaceRoot": {
-						"type": "boolean",
-						"default": true,
-						"description": "Changes directory to workspace root before executing the test",
-						"scope": "window"
-					}
-				}
-			}
-		],
-		"commands": [
-			{
-				"command": "extension.runJest",
-				"title": "Run Jest"
-			},
-			{
-				"command": "extension.runJestPath",
-				"title": "Run Jest"
-			},
-			{
-				"command": "extension.runJestAndUpdateSnapshots",
-				"title": "Run Jest and Update Snapshots"
-			},
-			{
-				"command": "extension.runPrevJest",
-				"title": "Run Previous Jest"
-			},
-			{
-				"command": "extension.runJestFile",
-				"title": "Run Jest File"
-			},
-			{
-				"command": "extension.debugJest",
-				"title": "Debug Jest"
-			},
-			{
-				"command": "extension.debugJestPath",
-				"title": "Debug Jest"
-			},
-			{
-				"command": "extension.runJestFileWithCoverage",
-				"title": "Run Jest File with Coverage"
-			}
-		],
-		"menus": {
-			"editor/context": [
-				{
-					"command": "extension.runJest",
-					"group": "02_jest"
-				},
-				{
-					"command": "extension.debugJest",
-					"group": "02_jest"
-				}
-			],
-			"explorer/context": [
-				{
-					"command": "extension.runJestPath",
-					"when": "explorerResourceIsFolder || resourceFilename =~ /.*\\.(spec|test)\\.(js|jsx|ts|tsx)$/",
-					"group": "02_jest@1"
-				},
-				{
-					"command": "extension.debugJestPath",
-					"when": "explorerResourceIsFolder || resourceFilename =~ /.*\\.(spec|test)\\.(js|jsx|ts|tsx)$/",
-					"group": "02_jest@2"
-				}
-			]
-		}
-	},
-	"scripts": {
-		"vscode:prepublish": "webpack --mode production",
-		"compile": "webpack --mode development",
-		"watch": "webpack --mode development --watch",
-		"test": "npm run test-compile && node ./out/test/runTest.js",
-		"test-compile": "tsc -p ./",
-		"publish": "vsce publish patch && git push"
-	},
-	"devDependencies": {
-		"@types/jest": "^26.0.22",
-		"@types/node": "^14.14.37",
-		"@types/vscode": "^1.55.0",
-		"babylon": "^6.18.0",
-		"jest": "^26.6.3",
-		"prettier": "^2.2.1",
-		"ts-jest": "^26.5.4",
-		"ts-loader": "^8.1.0",
-		"tslint": "^6.1.3",
-		"tslint-config-prettier": "^1.18.0",
-		"tslint-plugin-prettier": "^2.3.0",
-		"typescript": "^4.2.4",
-		"vscode-test": "^1.5.2",
-		"webpack": "^5.31.0",
-		"webpack-cli": "^4.6.0"
-	},
-	"dependencies": {
-		"jest-editor-support": "^28.2.0"
-	}
-=======
   "name": "vscode-jest-runner",
   "displayName": "Jest Runner",
   "description": "Simple way to run or debug a single (or multiple) tests from context-menu",
@@ -360,5 +172,4 @@
     "*.{js,ts}": "eslint --cache --fix",
     "*.{js,css,md}": "prettier --write"
   }
->>>>>>> 64293b35
 }