--- conflicted
+++ resolved
@@ -213,33 +213,20 @@
     "babylon": "^6.18.0",
     "eslint": "^8.22.0",
     "eslint-config-prettier": "^8.5.0",
-<<<<<<< HEAD
     "eslint-plugin-prettier": "^4.2.1",
     "jest": "^28.1.3",
     "prettier": "^2.7.1",
+    "source-map-support": "^0.5.21",
     "ts-jest": "^28.0.7",
     "ts-loader": "^9.3.1",
     "typescript": "^4.7.4",
     "vsce": "2.10.0",
-=======
-    "eslint-plugin-prettier": "^4.0.0",
-    "jest": "^27.5.1",
-    "prettier": "^2.5.1",
-    "source-map-support": "^0.5.21",
-    "ts-jest": "^27.1.3",
-    "ts-loader": "^9.2.7",
-    "typescript": "^4.6.2",
->>>>>>> 4acf8ce7
     "vscode-test": "^1.6.1",
     "webpack": "^5.74.0",
     "webpack-cli": "^4.10.0"
   },
   "dependencies": {
-<<<<<<< HEAD
-    "jest-editor-support": "^30.1.0"
-=======
-    "jest-editor-support": "^30.0.2",
+    "jest-editor-support": "^30.1.0",
     "ttab": "^0.7.2"
->>>>>>> 4acf8ce7
   }
 }