--- conflicted
+++ resolved
@@ -3,8 +3,14 @@
 import { JestRunnerConfig } from './jestRunnerConfig';
 import { parse } from './parser';
 import {
-    escapeRegExp, escapeRegExpForPath, escapeSingleQuotes, findFullTestName, normalizePath,
-    pushMany, quote, unquote
+  escapeRegExp,
+  escapeRegExpForPath,
+  escapeSingleQuotes,
+  findFullTestName,
+  normalizePath,
+  pushMany,
+  quote,
+  unquote,
 } from './util';
 
 interface DebugCommand {
@@ -17,20 +23,14 @@
 
   private terminal: vscode.Terminal;
 
-<<<<<<< HEAD
-  private readonly config = new JestRunnerConfig();
-
-
   // support for running in a native external terminal
   // force runTerminalCommand to push to a queue and run in a native external terminal after all commands been pushed
-  private openNativeTerminal: boolean = this.config.isRunInExternalNativeTerminal
-  private commands: string[] = []
-
-  constructor() {
-=======
+  private openNativeTerminal: boolean;
+  private commands: string[] = [];
+
   constructor(private readonly config: JestRunnerConfig) {
->>>>>>> 4a100e8b
     this.setup();
+    this.openNativeTerminal = config.isRunInExternalNativeTerminal;
   }
 
   //
@@ -45,7 +45,7 @@
     await this.goToCwd();
     await this.runTerminalCommand(command);
 
-    await this.runExternalNativeTerminalCommand(this.commands)
+    await this.runExternalNativeTerminalCommand(this.commands);
   }
 
   public async runCurrentTest(currentTestName?: string, options?: string[]): Promise<void> {
@@ -65,7 +65,7 @@
     await this.goToCwd();
     await this.runTerminalCommand(command);
 
-    await this.runExternalNativeTerminalCommand(this.commands)
+    await this.runExternalNativeTerminalCommand(this.commands);
   }
 
   public async runCurrentFile(options?: string[]): Promise<void> {
@@ -84,7 +84,7 @@
     await this.goToCwd();
     await this.runTerminalCommand(command);
 
-    await this.runExternalNativeTerminalCommand(this.commands)
+    await this.runExternalNativeTerminalCommand(this.commands);
   }
 
   public async runPreviousTest(): Promise<void> {
@@ -102,7 +102,7 @@
       await this.executeDebugCommand(this.previousCommand);
     }
 
-    await this.runExternalNativeTerminalCommand(this.commands)
+    await this.runExternalNativeTerminalCommand(this.commands);
   }
 
   public async debugTestsOnPath(path: string): Promise<void> {
@@ -114,7 +114,7 @@
       documentUri: vscode.Uri.file(path),
     });
 
-    await this.runExternalNativeTerminalCommand(this.commands)
+    await this.runExternalNativeTerminalCommand(this.commands);
   }
 
   public async debugCurrentTest(currentTestName?: string): Promise<void> {
@@ -135,7 +135,7 @@
       documentUri: editor.document.uri,
     });
 
-    await this.runExternalNativeTerminalCommand(this.commands)
+    await this.runExternalNativeTerminalCommand(this.commands);
   }
 
   //
@@ -144,13 +144,12 @@
 
   private async executeDebugCommand(debugCommand: DebugCommand) {
     // prevent open of external terminal when debug command is executed
-    this.openNativeTerminal = false
+    this.openNativeTerminal = false;
 
     for (const command of this.commands) {
-        await this.runTerminalCommand(command)
-    }
-    this.commands = []
-
+      await this.runTerminalCommand(command);
+    }
+    this.commands = [];
 
     vscode.debug.startDebugging(undefined, debugCommand.config);
 
@@ -232,7 +231,7 @@
   }
 
   private async goToCwd() {
-    let command = `cd ${quote(this.config.cwd)}`
+    const command = `cd ${quote(this.config.cwd)}`;
     if (this.config.changeDirectoryToWorkspaceRoot) {
       await this.runTerminalCommand(command);
     }
@@ -244,17 +243,17 @@
   }
 
   private async runExternalNativeTerminalCommand(commands: string[]): Promise<void> {
-    if(!this.openNativeTerminal) { 
-        this.commands = []
-        return
+    if (!this.openNativeTerminal) {
+      this.commands = [];
+      return;
     }
 
     const command: string = commands.join('; ');
     const externalCommand: string = this.buildNativeTerminalCommand(command);
-    this.commands = []
+    this.commands = [];
 
     if (!this.terminal) {
-        this.terminal = vscode.window.createTerminal('jest');
+      this.terminal = vscode.window.createTerminal('jest');
     }
 
     this.terminal.show(this.config.preserveEditorFocus);
@@ -263,9 +262,9 @@
   }
 
   private async runTerminalCommand(command: string) {
-    if(this.openNativeTerminal) {
-        this.commands.push(command)
-        return
+    if (this.openNativeTerminal) {
+      this.commands.push(command);
+      return;
     }
 
     if (!this.terminal) {
